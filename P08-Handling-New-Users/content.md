--- conflicted
+++ resolved
@@ -66,21 +66,11 @@
 If you got stuck above or just want to review your solution, we'll walk through the process step by step next. If you feel confident in your code, feel free to skip ahead to the next section.
 
 1. Open `Login.storyboard` and drag a new view controller into the storyboard from the object library.
-<<<<<<< HEAD
 1. Add two new `UILabel`s onto the new view controller. ![Add Two Labels](assets/add_two_labels.png)
 1. Format each label respectively:
 >
 ```
 // Title Label
-=======
-2. Add two new `UILabel`s onto the new view controller.
-
-![Add Two Labels](assets/add_two_labels.png)
-
-3. Format each label respectively:
-
-**Title Label**
->>>>>>> 9a07046a
 Text: Create Username
 Font: System 24
 Alignment: Center
@@ -172,7 +162,6 @@
 >
 After creating the segue in storyboard, we'll need to perform the segue in code. Add the following line to your `LoginViewController.swift` file:
 >
-<<<<<<< HEAD
     extension LoginViewController: FUIAuthDelegate {
         func authUI(_ authUI: FUIAuth, didSignInWith user: FIRUser?, error: Error?) {
             // ...
@@ -185,26 +174,6 @@
                 }
             })
         }
-=======
-```
-extension LoginViewController: FUIAuthDelegate {
-    func authUI(_ authUI: FUIAuth, didSignInWith user: FIRUser?, error: Error?) {
-        if let error = error {
-            print("Error signing in: \(error.localizedDescription)")
-        }
->
-        guard let user = user else { return }
->
-        let ref = FIRDatabase.database().reference().child("users").child(user.uid)
->
-        ref.observeSingleEvent(of: .value, with: { [unowned self] (snapshot) in
-            if let user = User(snapshot: snapshot) {
-                print("Welcome back, \(user.username).")
-            } else {
-                self.performSegue(withIdentifier: "toCreateUsername", sender: self)
-            }
-        })
->>>>>>> 9a07046a
     }
 }
 ```
@@ -405,15 +374,9 @@
 
 Let's walk through the code we just added:
 
-<<<<<<< HEAD
 1. Create a new instance of our main storyboard
 1. Check that the storyboard has an initial view controller
 1. Get reference to the current window and set the `rootViewController` to the initial view controller
-=======
-1. Create a new instance of our main storyboard.
-1. Check that the storyboard has an initial view controller that's set.
-1. Get reference to the current window and set the rootViewController to the initial view controller.
->>>>>>> 9a07046a
 
 Let's run the app and test it out! You may need to delete the user JSON object in your database. If everything works correctly, you should be redirected to a blank white screen that is the initial view controller of the main storyboard.
 
