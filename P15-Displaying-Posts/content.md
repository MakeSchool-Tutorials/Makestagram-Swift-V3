--- conflicted
+++ resolved
@@ -147,7 +147,6 @@
 Create an empty array of posts in `HomeViewController`:
 >
 ```
-<<<<<<< HEAD
 class HomeViewController: UIViewController {
 >
     // MARK: - Properties
@@ -156,10 +155,6 @@
 >
     // ...
 }
-=======
-var posts = [Post]()
-```
->>>>>>> 9a07046a
 
 Next we'll setup our `TableViewDataSource` to retrieve data from our `Post` array.
 
