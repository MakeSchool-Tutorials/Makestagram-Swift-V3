---
title: "Setting-Followers"
slug: setting-followers
---

Social media apps aren't very social if you're not able to interact with other users. In this section, we'll build the functionality for following and unfollowing other users. Creating follow relationships between users will be the foundation for implementing all future social features: mainly the timeline.

To get started, let's think about any new data we'll need to handle or store in the database to implement our new functionality!

# Structuring Follow Data

Creating follow relationships between users will require us to store new data within our database. We'll create two new root nodes: `followers` and `following`. Breaking our follow data into two new subtrees will allow us to easily keep track of relationships between different users.

Let's model what our new `followers` tree will look like:

```
followers: {
    user1_uid: {
      user2_uid: true,
      user3_uid, true
    }
}
```

The `followers` node will allow us to fetch data on which users are following any user.

The `following` node will look similarly:

```
following: {
    user1: {
      user3: true
    }
}
```

With a data structure in mind, let's begin implementing a new follow service to interact with our database.

# Creating our Follow Service

> [action]
Create a new source file named `FollowService.swift`:
>
```
import Foundation
import FirebaseDatabase
>
struct FollowService {
    // ...
}
```

In our new FollowService struct, we'll store all our follow-related network requests to keep our service layer organized. Let's begin by implementing a service method for following another user.

> [action]
<<<<<<< HEAD
Add the static method to your `FollowService`:
=======
Add the class method in your `FollowService`:
>>>>>>> 9a07046a
>
```
private static func followUser(_ user: User, forCurrentUserWithSuccess success: @escaping (Bool) -> Void) {
    // 1
    let currentUID = User.current.uid
    let followData = ["followers/\(user.uid)/\(currentUID)" : true,
                      "following/\(currentUID)/\(user.uid)" : true]
>
    // 2
    let ref = FIRDatabase.database().reference()
    ref.updateChildValues(followData) { (error, _) in
        if let error = error {
            assertionFailure(error.localizedDescription)
        }
>
        // 3
        success(error == nil)
    }
}
```
<<<<<<< HEAD

=======
>>>>>>> 9a07046a

Let's walk through our code:

1. We create a dictionary to update multiple locations at the same time. We set the appropriate key-value for our followers and following.
1. We write our new relationship to Firebase.
1. We return whether the update was successful based on whether there was an error.

Now, let's move on to implementing the service method for unfollowing a user.

> [challenge]
Try and implement a new service method in `FollowService` for unfollowing a user. The class method should take a `User` and success closure of type `(Bool) -> Void`.

<!--  -->

> [solution]
Verify your solution for unfollowing a user below:
>
```
private static func unfollowUser(_ user: User, forCurrentUserWithSuccess success: @escaping (Bool) -> Void) {
    let currentUID = User.current.uid
    // Use NSNull() object instead of nil because updateChildValues expects type [Hashable : Any]
    // http://stackoverflow.com/questions/38462074/using-updatechildvalues-to-delete-from-firebase
    let followData = ["followers/\(user.uid)/\(currentUID)" : NSNull(),
                      "following/\(currentUID)/\(user.uid)" : NSNull()]
>
    let ref = FIRDatabase.database().reference()
    ref.updateChildValues(followData) { (error, ref) in
        if let error = error {
            assertionFailure(error.localizedDescription)
        }
>
        success(error == nil)
    }
}
```
>
Notice that we're able to simuntaneously delete multiple nodes in our database by setting the value of multiple relative paths to `NSNull()`. Be careful, if you try the same with `nil` directly, you'll get an error thrown by the compiler because `updateChildValues` is expecting a argument of `[String : Any]`.

To make our `FollowService` easier to use, let's create another service method that will let us directly set the follow relationship to the current user.

> [action]
Create the a service method to in `FollowService` to easily set the follow relationship between two users:
>
```
static func setIsFollowing(_ isFollowing: Bool, fromCurrentUserTo followee: User, success: @escaping (Bool) -> Void) {
    if isFollowing {
        followUser(followee, forCurrentUserWithSuccess: success)
    } else {
        unfollowUser(followee, forCurrentUserWithSuccess: success)
    }
}
```

The last service method we'll need to implement in our `FollowService` will determine the current follow relationship between users. We'll need an easy way to tell if we're currently following another user or not.

> [challenge]
Try implementing a new service method that will return a `(Bool) -> Void` if a user is being followed by the current user. If you get stuck, look back at the code we've implemented in `LikeService` in the previous section.

<!--  -->

> [solution]
The following method allows us to determine whether a user is already followed by the current user:
>
```
static func isUserFollowed(_ user: User, byCurrentUserWithCompletion completion: @escaping (Bool) -> Void) {
    let currentUID = User.current.uid
    let ref = FIRDatabase.database().reference().child("followers").child(currentUID)
>
    ref.queryEqual(toValue: nil, childKey: currentUID).observeSingleEvent(of: .value, with: { (snapshot) in
        if let _ = snapshot.value as? [String : Bool] {
            completion(true)
        } else {
            completion(false)
        }
    })
}
```

Great! We've setup our follow-related service methods for following and unfollowing users, we'll need to create some UI to display the relationship. Let's go to our `Main storyboard`.

# Setting the UI

We're going to create a `FindFriendsViewController` to find and follow other users on our app. When our design is finished, it'll look like this:

![Find Friends](assets/find_friends_design.png)

Let's get started by creating a `FindFriendsViewController.swift` file.

> [action]
Create a new view controller named `FindFriendsViewController`:
>
```
import UIKit
>
class FindFriendsViewController: UIViewController {
>
    override func viewDidLoad() {
        super.viewDidLoad()
    }
}
```


After creating the file, we'll want to set the class for our third tab view controller in our main storyboard.

> [action]
Open `Main.storyboard` and select the view controller for the third tab. Open the _Identity Inspector_ and set the class to `FindFriendsViewController`:
![Find Friends Class Inspector](assets/find_friends_class_inspector.png)

Next, we'll embed our `FindFriendsViewController` within a navigation controller. This will give us a navigation bar for our view controller.

> [challenge]
Embed your `FindFriendsViewController` in storyboard into a `UINavigationController`. Then with both the `UINavigationController` and `FindFriendsViewController` selected, refactor both into a new storyboard called `FindFriends.storyboard`.

<!--  -->

> [solution]
To refactor into a new storyboard, select the `FindFriendsViewController` and `UINavigationController` by click-dragging over both of them. Next, click the `Editor`>`Refactor to Storyboard...` button in the top menu. Name this storyboard `FindFriends.storyboard`.
>
When your done your `FindFriends.storyboard` should look like the image below: ![Find Friends Storyboard](assets/find_friends_storyboard.png)

In our new storyboard, let's set the title for the navigation bar of `FindFriendsViewController` to `Find Friends`.

> [action]
Select the navigation bar of the `FindFriendsViewController`. Open the Attributes Inspector and set the `Title` property of the `Navigation Item` to `Find Friends`:
![Set Find Friends Nav Bar](assets/set_nav_title.png)

# Adding the Table View

We'll now add our `UITableView` to our view controller.

> [action]
Drag a `UITableView` from the _Object Library_ onto the `FindFriendsViewController`. Set the constraints to the edges of the superview. Make sure you constraint the top and bottom of the table view to the view, not the top and bottom layout guides: ![TableView Constraints](assets/tableview_constraints.png)
>
Before moving on, ctrl-drag from the `UITableView` to the `FindFriendsViewController` and set the `UITableViewDataSource`.

## Creating a FindFriendsCell

Next we'll create our prototype cell that will represent other users on Makestagram. For each user we need:

1. A `UILabel` to display the user's username
1. A `UIButton` to follow or unfollow each user

> [action]
Drag and drop a new prototype cell from the object library onto the new `UITableView` of the `FindFriendsViewController`: ![Add New Cell](assets/new_cell.png)
>
We'll also need to create an accompanying source file for our cell. Create a new subclass of `UITableViewCell` called `FindFriendsCell.swift`:
>
```
import UIKit
>
class FindFriendsCell: UITableViewCell {
>
    override func awakeFromNib() {
        super.awakeFromNib()
    }
}
```

## Configuring the FindFriendsCell

> [action]
<<<<<<< HEAD
Next we'll begin configuring the cell:
>
1. Select the cell and open the size inspector. Add a custom row height of 71: ![Set Row Height](assets/row_height.png)
1. Open the Attributes Inspector and set the `Cell Identifier` as `FindFriendsCell`: ![Set Cell Identifier](assets/cell_identifier.png)
1. Add a `UILabel` with the following with the following constraints: ![Username Label Constraints](assets/username_constraints.png)
1. Add a follow/unfollow `UIButton` with the following constraints: ![Follow Button Constraints](assets/button_constraints.png)
1. Set the custom class in the _Identity Inspector_ in our storyboard: ![Set Custom Class](assets/set_custom_class.png)

## Setting Up IBOutlets and IBActions
=======
1. Select the cell and open the size inspector. Add a custom row height of 71:
![Set Row Height](assets/row_height.png)
1. Open the Attributes Inspector and set the `Cell Identifier` as `FindFriendsCell`:
![Set Cell Identifier](assets/cell_identifier.png)
1. Add a `UILabel` with the following with the following constraints:
![Username Label Constraints](assets/username_constraints.png)
1. Add a follow/unfollow button with the following constraints:
![Follow Button Constraints](assets/button_constraints.png)
>>>>>>> 9a07046a

Let's make IBOutlets for both the label and the button of the `FindFriendsCell`.

> [action]
Open your `FindFriendsCell` source file and the `FindFriends.storyboard` side-by-side: ![Assistant Editor](assets/assistant_editor.png)
>
Create an IBAction for the label and follow button. Your code should look like the following after creating the IBOutlets and IBActions:
>
```
import UIKit
>
class FindFriendsCell: UITableViewCell {
>
    // MARK: - Properties
>
    @IBOutlet weak var followButton: UIButton!
    @IBOutlet weak var usernameLabel: UILabel!
>
    // MARK: - Cell Lifecycle
>
    override func awakeFromNib() {
        super.awakeFromNib()
    }
>
    // MARK: - IBActions
>
    @IBAction func followButtonTapped(_ sender: UIButton) {
        print("follow button tapped")
    }
}
```

For our last IBOutlet, we'll switch to our `FindFriendsViewController`.

> [action]
Open both the the `FindFriendsViewController` source file and `FindFriends.storyboard` side-by-side and create an IBOutlet for the `UITableView`: ![IBOutlet Table View](assets/iboutlet_tableview.png)

## Adding Style Customizations

We've created the basic structure for our cell, now it's time to add some small style customizations. We're going to add different titles based on the selection of the cell.

> [action]
Open `FindFriendsCell` source file and change `awakeFromNib` to the following:
>
```
override func awakeFromNib() {
    super.awakeFromNib()
>
    followButton.layer.borderColor = UIColor.lightGray.cgColor
    followButton.layer.borderWidth = 1
    followButton.layer.cornerRadius = 6
    followButton.clipsToBounds = true
>
    followButton.setTitle("Follow", for: .normal)
    followButton.setTitle("Following", for: .selected)
}
```

Next, we'll configure the table view in `FindFriendsViewController`.

> [action]
Open `FindFriendsViewController` and modify it to the following:
>
```
class FindFriendsViewController: UIViewController {
>
    // MARK: - Properties
>
    var users = [User]()
>
    // MARK: - Subviews
>
    @IBOutlet weak var tableView: UITableView!
>
    // MARK: - VC Lifecycle
>
    override func viewDidLoad() {
        super.viewDidLoad()
>
        // remove separators for empty cells
        tableView.tableFooterView = UIView()
        tableView.rowHeight = 71
    }
}
```

# Implementing the Data Source

We create a empty array of users to hold all of our users. Next we'll need to add code for our `UITableViewDataSource`.

> [action]
Add the following add the bottom of your file:
>
```
// MARK: - UITableViewDataSource
>
extension FindFriendsViewController: UITableViewDataSource {
    func tableView(_ tableView: UITableView, numberOfRowsInSection section: Int) -> Int {
        return users.count
    }
>
    func tableView(_ tableView: UITableView, cellForRowAt indexPath: IndexPath) -> UITableViewCell {
        let cell = tableView.dequeueReusableCell(withIdentifier: "FindFriendsCell") as! FindFriendsCell
        configure(cell: cell, atIndexPath: indexPath)
>
        return cell
    }
>
    func configure(cell: FindFriendsCell, atIndexPath indexPath: IndexPath) {
        let user = users[indexPath.row]
>
        cell.usernameLabel.text = user.username
    }
}
```

Now we need to fetch all of the users on the server and display them. But first we'll add a `isFollowed` property to our `User` class.

> [action]
Open `User.swift` and add a new property:
>
```
var isFollowed = false
```
>
Next, we'll edit our `configure(cell:atIndexPath:)` with the following:
>
```
func configure(cell: FindFriendsCell, atIndexPath indexPath: IndexPath) {
    let user = users[indexPath.row]
>
    cell.usernameLabel.text = user.username
    cell.followButton.isSelected = user.isFollowed
}
```

# Fetching All Users

Now to finish things up, let's create a service to fetch all users on the app and display them.

> [action]
Open `UserService` and create the follow new service method:
>
```
static func usersExcludingCurrentUser(completion: @escaping ([User]) -> Void) {
    let currentUser = User.current
    // 1
    let ref = FIRDatabase.database().reference().child("users")
>
    // 2
    ref.observeSingleEvent(of: .value, with: { (snapshot) in
        guard let snapshot = snapshot.children.allObjects as? [FIRDataSnapshot]
            else { return completion([]) }
>
        // 3
        let users =
            snapshot
                .flatMap(User.init)
                .filter { $0.uid != currentUser.uid }
>
        // 4
        let dispatchGroup = DispatchGroup()
        users.forEach { (user) in
            dispatchGroup.enter()
>
            // 5
            FollowService.isUserFollowed(user) { (isFollowed) in
                user.isFollowed = isFollowed
                dispatchGroup.leave()
            }
        }
>
        // 6
        dispatchGroup.notify(queue: .main, execute: {
            completion(users)
        })
    })
}
```

The code we've implemented here is similar to the code we've previous wrote for determining whether each of a user's posts was liked by the current user. Let's break it down:

1. Create a `FIRDatabaseReference` to read all users from the database.
1. Read the `users` node from the database.
1. Take the snapshot and perform a few transformations. First, we convert all of the child `FIRDataSnapshot` into `User` using our failable initializer. Next we filter out the current user object from the `User` array.
1. Create a new `DispatchGroup` so that we can be notified when all asynchronous tasks are finished executing. We'll use the `notify(queue:)` method on `DispatchGroup` as a completion handler for when all follow data has been read.
1. Make a request for each individual user to determine if the user is being followed by the current user.
1. Run the completion block after all follow relationship data has returned.

Let's hook this up in our `FindFriendsViewController`.

> [action]
Open `FindFriendsViewController` and add the following in `viewWillAppear(_:)`:
>
```
override func viewWillAppear(_ animated: Bool) {
    super.viewWillAppear(animated)
>
    UserService.usersExcludingCurrentUser { [unowned self] (users) in
        self.users = users
>
        DispatchQueue.main.async {
            self.tableView.reloadData()
        }
    }
}
```

Here, we fetch all users from our database and set them to our datasource. Then we refresh the UI on the main thread because all UI updates must be on the main thread. If everything works correctly you should see all others you've created on the database. If you don't have any other users, delete the app and create a couple new users to see your progress.

# Implementing the Follow Button Logic

Now we can move on to the last part of configuring our UI: enabling our button to work. To do so, let's create a delegate for our `FindFriendsCell`.

> [action]
Add the following to the top of your `FindFriendsCell` class:
>
```
protocol FindFriendsCellDelegate: class {
    func didTapFollowButton(_ followButton: UIButton, on cell: FindFriendsCell)
}
```
>
Next we'll add a delegate to the cell itself:
>
```
class FindFriendsCell: UITableViewCell {
>
    weak var delegate: FindFriendsCellDelegate?
>
    // ...
}
>
```
>
And call the delegate when the follow button is tapped:
>
```
@IBAction func followButtonTapped(_ sender: UIButton) {
    delegate?.didTapFollowButton(sender, on: self)
}
```

In our `FindFriendsViewController` we'll need to set and implement the `FindFriendsCellDelegate`.

> [action]
Open `FindFriendsViewController` and modify `tableView(_:cellForRowAt:)` to the following:
>
```
func tableView(_ tableView: UITableView, cellForRowAt indexPath: IndexPath) -> UITableViewCell {
    let cell = tableView.dequeueReusableCell(withIdentifier: "FindFriendsCell") as! FindFriendsCell
    cell.delegate = self
    configure(cell: cell, atIndexPath: indexPath)
>
    return cell
}
```

Last, let's make sure our `FindFriendsViewController` conforms to the protocol.

> [action]
Implement the `FindFriendsCellDelegate` in `FindFriendsViewController`. Add the following code to the bottom of your view controller:
>
```
extension FindFriendsViewController: FindFriendsCellDelegate {
    func didTapFollowButton(_ followButton: UIButton, on cell: FindFriendsCell) {
        guard let indexPath = tableView.indexPath(for: cell) else { return }
>
        followButton.isUserInteractionEnabled = false
        let followee = users[indexPath.row]
>
        FollowService.setIsFollowing(!followee.isFollowed, fromCurrentUserTo: followee) { (success) in
            defer {
                followButton.isUserInteractionEnabled = true
            }
>
            guard success else { return }
>
            followee.isFollowed = !followee.isFollowed
            self.tableView.reloadRows(at: [indexPath], with: .none)
        }
    }
}
```

# Conclusion

We're done! Test it out. Try following and unfollowing users and see the changes in your Firebase database. You should also see the UI change from follow to following whether a user is being followed.<|MERGE_RESOLUTION|>--- conflicted
+++ resolved
@@ -53,11 +53,7 @@
 In our new FollowService struct, we'll store all our follow-related network requests to keep our service layer organized. Let's begin by implementing a service method for following another user.
 
 > [action]
-<<<<<<< HEAD
 Add the static method to your `FollowService`:
-=======
-Add the class method in your `FollowService`:
->>>>>>> 9a07046a
 >
 ```
 private static func followUser(_ user: User, forCurrentUserWithSuccess success: @escaping (Bool) -> Void) {
@@ -78,10 +74,7 @@
     }
 }
 ```
-<<<<<<< HEAD
-
-=======
->>>>>>> 9a07046a
+
 
 Let's walk through our code:
 
@@ -244,7 +237,6 @@
 ## Configuring the FindFriendsCell
 
 > [action]
-<<<<<<< HEAD
 Next we'll begin configuring the cell:
 >
 1. Select the cell and open the size inspector. Add a custom row height of 71: ![Set Row Height](assets/row_height.png)
@@ -254,16 +246,6 @@
 1. Set the custom class in the _Identity Inspector_ in our storyboard: ![Set Custom Class](assets/set_custom_class.png)
 
 ## Setting Up IBOutlets and IBActions
-=======
-1. Select the cell and open the size inspector. Add a custom row height of 71:
-![Set Row Height](assets/row_height.png)
-1. Open the Attributes Inspector and set the `Cell Identifier` as `FindFriendsCell`:
-![Set Cell Identifier](assets/cell_identifier.png)
-1. Add a `UILabel` with the following with the following constraints:
-![Username Label Constraints](assets/username_constraints.png)
-1. Add a follow/unfollow button with the following constraints:
-![Follow Button Constraints](assets/button_constraints.png)
->>>>>>> 9a07046a
 
 Let's make IBOutlets for both the label and the button of the `FindFriendsCell`.
 
