--- conflicted
+++ resolved
@@ -9,11 +9,7 @@
 
 # Writing Media to Firebase
 
-<<<<<<< HEAD
 In most cases, writing media to Firebase includes three main1steps, in addition to handling the result of the upload. Here's the simplest example from the *Firebase Storage* documentation:
-=======
-In most cases, writing media to Firebase includes three steps. Here's the simplest example from the _Firebase Storage_ documentation:
->>>>>>> 9a07046a
 
 ```
 // 1 Media Data in memory
