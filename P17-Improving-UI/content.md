---
title: "Improving the UI"
slug: improving-the-ui
---

In this section, we'll focus on completing the UI elements for the `HomeViewController`. Let's review the design we'll implement for each post:

![Post Design](assets/post_design.png)

Adding to the existing `PostImageCell`, we'll create a header cell and an action cell for each post. The header cell will display the poster's username and eventually give the current user the ability to flag inappropriate content. The action cell will display the number of likes for a given post and allow a user to like a post.

Let's start by creating a new cell for the post header.

# Creating a Post Header Cell

In this step we'll be focused on creating the header.

> [action]
Create a new custom cell:
>
1. Open `Home.storyboard` and find the `HomeViewController`
<<<<<<< HEAD
2. Drag a new prototype cell from the object library to the table view on `HomeViewController`. Make sure it's placed above the current `PostImageCell`.
=======
1. Drag a new prototype cell from the object library to the table view on `HomeViewController`
>>>>>>> 9a07046a
![Add Header Cell](assets/add_header_cell.png)
1. Open the attributes inspector and change the cell style, selection style, and set the `Identifier` to `PostHeaderCell`
![Post Header Properties](assets/header_properties.png)
1. Open the size inspector and set a custom `Row Height` of 54
![Header Row Height](assets/header_row_height.png)

## Adding Subviews

We've now created a new cell with some custom attributes. Let's move on to adding some subviews onto our prototype cell. In this step, we'll add a `UILabel` to display the username of the poster and a options button for users to report inappropriate content.

When you're finished, your prototype cell should look like:
![Post Header Prototype Cell](assets/fin_header_prototype.png)

> [action]
Drag a `UIButton` from the object library onto the prototype cell. Add the following constraints to the button:
![Options Button Constraints](assets/options_constraints.png)
>
Next, we'll do the same with the `UILabel` and add the following constraints:
![Username Label Constraints](assets/username_constraints.png)

After setting up our subviews, we'll need to connect them to code.

> [action]
>
Create a new `PostHeaderCell.swift` that is a subclass of `UITableViewCell`. Make your source file contains the following:
>
```
import UIKit
>
class PostHeaderCell: UITableViewCell {
>
    override func awakeFromNib() {
        super.awakeFromNib()
    }
}
```
>
Make sure you go back and set the _Custom Class_ in the _Identity Inspector_ for the `PostHeaderCell` in your storyboard. ![Set Header Identity](assets/set_header_identity.png)

Next, we'll hook up our storyboard prototype cell to our source file.

> [action]
Add an IBOutlet for the username label. Open your Home storyboard and `PostHeaderCell` side by side with the assistant navigator and ctrl-drag from the username label to right above the `awakeFromNib` method:
>
```
class PostHeaderCell: UITableViewCell {
    @IBOutlet weak var usernameLabel: UILabel!
>
    override func awakeFromNib() {
        super.awakeFromNib()
    }
}
```
>
Next, we'll add an IBAction for when the options button is tapped. Ctrl-drag from the options button right below `awakeFromNib`. This time, we'll change the connection type from an outlet to an action. Your `PostHeaderCell` should look like the following:
>
```
class PostHeaderCell: UITableViewCell {
>
    @IBOutlet weak var usernameLabel: UILabel!
>
    override func awakeFromNib() {
        super.awakeFromNib()
    }
>
    @IBAction func optionsButtonTapped(_ sender: UIButton) {
        print("options button tapped")
    }
}
```
>
Finally, we'll modify the attributes of our label and button in storyboard to follow the design. Make sure the _Attributes Inspector_ is open in the right pane.
>
1. Change the text property of our `usernameLabel` in our storyboard to `username`: ![Set Username Text](assets/set_username_text.png)
1. Delete the title of the button and set it to be blank. ![Blank Button Title](assets/blank_button_title.png)
1. Last, set the `Image` property to `btn_options_black`: ![Set Options Button Image](assets/set_options_btn_image.png)

Great! We've finished creating our `PostHeaderCell`. Now we'll move on to creating our `PostActionCell`.

# Creating a Post Action Cell

We'll repeat similar steps to do the same for creating a `PostActionCell` that will be displayed below each `PostImageCell`.

> [challenge]
Add another prototype cell in the storyboard below the `PostImageCell` called `PostActionCell.swift`. Set the following properties in your _Attribute Inspector_ and _Size Inspector_:
>
- **Selection Style**: None
- **Cell Identifier**: PostActionCell
- **Custom Height**: 46
>
If you don't remember how to add and configure a custom table view cell, review the last step to refresh your memory.

## Adding Cell Subviews

On our action cell, we'll add the following subviews:

- a button for users to like a post
- a label to display the number of likes a post has
- a second label for a timestamp
- a custom separator view

Let's start by adding the like button:

> [action]
Drag a `UIButton` from the object library to the action cell and set the following attributes:
>
- **Type**: Custom
- **Title**: _Leave Blank_
- **Image**: `ic_unfilled_heart`
>
![Add Like Button](assets/add_like_btn.png)
>
Then add the following constraints for the like button: ![Like Button Constraints](assets/like_btn_constraints.png)

Your like button should look like the following: ![Like Button](assets/sb_like_button.png)

Next let's add a like count label to display the number of likes a post currently has:

> [action]
Drag a `UILabel` from the object library beside the like button and set the following attributes:
>
- **Text**: 5 Likes
- **Font:** System Semibold 14.0
>
Next, add the following constraints for the like count label: ![Like Label Constraints](assets/like_label_constraints.png)

After setting the attributes and constraints above, your `PostActionCell` should look like the following: ![Like Count Label](assets/sb_like_count_label.png)

We'll also need a `UILabel` to display the timestamp of when a post was first created:

> [action]
Drag a `UILabel` from the _Object Library_ onto the far right side of the cell:
![Add Timestamp Label](assets/timestamp_label.png)
>
Then set the following atttributes for the label:
>
- **Text**: 31 MINUTES AGO
- **Font**: System 11
- **Text Color**: `#9A9A9A`
>
Add the following constraints for the timestamp label:
![Timestamp Label Constraints](assets/timestamp_label_constraints.png)

At this point, your `PostActionCell` should look like the following: ![Timestamp Label](assets/sb_timestamp_label.png)

Last, we'll add a custom separator at the bottom of our action cell to help visually break each post from the following. You can think of this as a bottom border.

> [action]
Drag a `UIView` onto the action cell and position it to look like a bottom border: ![Add Bottom Separator](assets/add_custom_separator.png)
>
Set the color of your bottom separator to `#DBDBDB`:
![Bottom Border Color](assets/border_color.png)
>
Finish by adding the following constraints onto your `UIView`:
![Bottom Border Constraints](assets/border_constraints.png)

After finishing all the steps above, your prototype cell should look like the following: ![Finished Action Cell](assets/final_sb_action_cell.png)

## Hooking up the Source Code

Let's create our IBOutlets and IBAction methods.

> [challenge]
Create a new `PostActionCell.swift` class and create the following IBOutlets and IBAction method. Remember to set the Custom Class in the _Identity Inspector_ for the prototype cell.

<!--  -->

> [solution]
When you're finished hooking up your IBOutlets and IBAction, your `PostActionCell.swift` file should look like the following:
>
```
import UIKit
>
class PostActionCell: UITableViewCell {
>
    // MARK: - Subviews
>
    @IBOutlet weak var likeButton: UIButton!
    @IBOutlet weak var likeCountLabel: UILabel!
    @IBOutlet weak var timeAgoLabel: UILabel!
>
    // MARK: - Cell Lifecycle
>
    override func awakeFromNib() {
        super.awakeFromNib()
    }
>
    // MARK: - IBActions
>
    @IBAction func likeButtonTapped(_ sender: UIButton) {
        print("like button tapped")
    }
}
```

At this point, we've successfully created two additional cells that will help display our `Post`. Next we'll look at configuring our `UITableViewDataSource` and `UITableViewDelegate` so that our two new cells display the correct content for each post.

# Configuring our DataSource and Delegate

To display our newly added header and action cells, we'll need to reconfigure our table view data source and delegate. Instead of displaying a single cell, we now need to display 3 cells for each post: a header, image and action cell.

To do this, we'll group the table view into sections. Each `Post` will be it's own section with 3 rows for each respective cell.

> [action]
Add the following to the `UITableViewDataSource` extension:
>
```
func numberOfSections(in tableView: UITableView) -> Int {
    return posts.count
}
```
>
Next, we'll reconfigure `tableView(_:numberOfRowsInSection)` to the following:
>
```
func tableView(_ tableView: UITableView, numberOfRowsInSection section: Int) -> Int {
    return 3
}
```

This method will now return 3 rows for each section to correspond with our header, image and action cells.

Now that we've set up the data source to display the correct number of sections and rows, we'll need to return the corresponding cell in `tableView(_:cellForRowAt:)`:

> [action]
Modify `tableView(_:cellForRowAt:)` to handle each respective cell:
>
```
func tableView(_ tableView: UITableView, cellForRowAt indexPath: IndexPath) -> UITableViewCell {
    let post = posts[indexPath.section]
>
    switch indexPath.row {
    case 0:
        let cell = tableView.dequeueReusableCell(withIdentifier: "PostHeaderCell") as! PostHeaderCell
        cell.usernameLabel.text = User.current.username
>
        return cell
>
    case 1:
        let cell = tableView.dequeueReusableCell(withIdentifier: "PostImageCell") as! PostImageCell
        let imageURL = URL(string: post.imageURL)
        cell.postImageView.kf.setImage(with: imageURL)
>
        return cell
>
    case 2:
        let cell = tableView.dequeueReusableCell(withIdentifier: "PostActionCell") as! PostActionCell
>
        return cell
>
    default:
        fatalError("Error: unexpected indexPath.")
    }
}
```

Now we've successfully setup our data source. Let's move on to modifying our `UITableViewDelegate` to handle our new cells. We'll need to make sure that the height of each cell is being displayed correctly. Let's add cell heights to account for the `PostHeaderCell` and `PostActionCell`.

> [action]
Add the following class method to `PostHeaderCell`:
>
```
class PostHeaderCell: UITableViewCell {
>
    static let height: CGFloat = 54
>
    // ...
}
```
>
Repeat the following for `PostActionCell`:
>
```
class PostActionCell: UITableViewCell {
>
    static let height: CGFloat = 46
>
<<<<<<< HEAD
        // ...
    }
>
=======
    // ...
}
```

>>>>>>> 9a07046a
Next, change your `UITableViewDelegate` to the following:
>
```
// MARK: - UITableViewDelegate
>
extension HomeViewController: UITableViewDelegate {
    func tableView(_ tableView: UITableView, heightForRowAt indexPath: IndexPath) -> CGFloat {
        switch indexPath.row {
        case 0:
            return PostHeaderCell.height
>
        case 1:
            let post = posts[indexPath.section]
            return post.imageHeight
>
        case 2:
            return PostActionCell.height
>
        default:
            fatalError()
        }
    }
}
```

Run the app and see if how each post is displayed in your `HomeViewController`. It should look like the image below:

![Home View Controller](assets/home_working.png)

# Configuring the Timestamp

Currently, our post have a timestamp of when it was created. To display this data, we'll need to configure `tableView(_:cellForRowAt:)`.

> [action]
Open `HomeViewController` and create a new `DateFormatter`:
>
```
let timestampFormatter: DateFormatter = {
    let dateFormatter = DateFormatter()
    dateFormatter.dateStyle = .short
>
<<<<<<< HEAD
        return dateFormatter
    }()
=======
    return dateFormatter
}()
```
>>>>>>> 9a07046a

A date formatter allows us to convert a `Date` into a formatted string. We'll use this to display the date our post was created.

> [action]
<<<<<<< HEAD
In `tableView(_:cellForRowAt:)` modify your code to the following:
=======
In `tableView(_:cellForRowAt:)` add the following:
>>>>>>> 9a07046a
>
```
func tableView(_ tableView: UITableView, cellForRowAt indexPath: IndexPath) -> UITableViewCell {
    // ...
>
    case 2:
        let cell = tableView.dequeueReusableCell(withIdentifier: "PostActionCell") as! PostActionCell
        cell.timeAgoLabel.text = timestampFormatter.string(from: post.creationDate)
>
        return cell
>
    // ...
}
```

# Adding a Navigation Bar Title

Before moving on, we'll set a title for our `HomeViewController` navigation bar.

> [action]
Open `Home.storyboard` and double-click on the `UINavigationBar` of the `HomeViewController`. Open the _Attribute Inspector_ in the right pane and change the `Title` attribute to `Makestagram`. ![Set Nav Bar Title](assets/set_title.png)

Great, now we've successfully finished building the UI for displaying each `Post` in our table view. Run the app and you should see the following: ![Finished Home View Controller](assets/finished_home.png)

From here, let's move on and add the ability to like posts.<|MERGE_RESOLUTION|>--- conflicted
+++ resolved
@@ -19,11 +19,7 @@
 Create a new custom cell:
 >
 1. Open `Home.storyboard` and find the `HomeViewController`
-<<<<<<< HEAD
 2. Drag a new prototype cell from the object library to the table view on `HomeViewController`. Make sure it's placed above the current `PostImageCell`.
-=======
-1. Drag a new prototype cell from the object library to the table view on `HomeViewController`
->>>>>>> 9a07046a
 ![Add Header Cell](assets/add_header_cell.png)
 1. Open the attributes inspector and change the cell style, selection style, and set the `Identifier` to `PostHeaderCell`
 ![Post Header Properties](assets/header_properties.png)
@@ -301,16 +297,9 @@
 >
     static let height: CGFloat = 46
 >
-<<<<<<< HEAD
         // ...
     }
 >
-=======
-    // ...
-}
-```
-
->>>>>>> 9a07046a
 Next, change your `UITableViewDelegate` to the following:
 >
 ```
@@ -352,23 +341,13 @@
     let dateFormatter = DateFormatter()
     dateFormatter.dateStyle = .short
 >
-<<<<<<< HEAD
         return dateFormatter
     }()
-=======
-    return dateFormatter
-}()
-```
->>>>>>> 9a07046a
 
 A date formatter allows us to convert a `Date` into a formatted string. We'll use this to display the date our post was created.
 
 > [action]
-<<<<<<< HEAD
 In `tableView(_:cellForRowAt:)` modify your code to the following:
-=======
-In `tableView(_:cellForRowAt:)` add the following:
->>>>>>> 9a07046a
 >
 ```
 func tableView(_ tableView: UITableView, cellForRowAt indexPath: IndexPath) -> UITableViewCell {
