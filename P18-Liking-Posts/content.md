--- conflicted
+++ resolved
@@ -476,17 +476,10 @@
 We implement a transaction with the following steps:
 
 1. Call the transaction API on the FIRDatabaseReference location we want to update
-<<<<<<< HEAD
 2. Check that the value exists and increment it if it does
 3. Return the updated value
 4. Handle the completion block if there's an error
 5. Handle the completion block if the transaction was successful
-=======
-1. Check that the value exists and increment it if it does
-1. Return the updated value
-1. Handle the completion block if there's an error
-1. Handle the completino block if the transaction was successful
->>>>>>> 9a07046a
 
 Transaction operations are an important tool provided by Firebase to help developer solve specific problems around maintaining data integrity. Now that you know what they're used for and how to use them, you can build more complex data structures and apps.
 
@@ -729,21 +722,15 @@
     // 3
     let post = posts[indexPath.section]
 >
-<<<<<<< HEAD
-                // 6
-                guard success else { return }
-=======
     // 4
     LikeService.setIsLiked(!post.isLiked, for: post) { (success) in
         // 5
         defer {
             likeButton.isUserInteractionEnabled = true
         }
->>>>>>> 9a07046a
->
-        // 6
-        guard success
-            else { return }
+>
+                // 6
+                guard success else { return }
 >
         // 7
         post.likeCount += !post.isLiked ? 1 : -1
